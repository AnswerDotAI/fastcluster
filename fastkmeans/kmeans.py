<<<<<<< HEAD
import os
import pickle
=======
from __future__ import annotations

>>>>>>> b5173ffa
import time

import torch
import torch.distributed as dist
import numpy as np
from torch.utils.data import DataLoader
from tqdm import tqdm

try:
    from fastkmeans.triton_kernels import triton_kmeans

    HAS_TRITON = True
except ImportError:
    triton_kmeans = None
    HAS_TRITON = False


def _get_random_data(dataloader: DataLoader, n_samples: int, rng: torch.Generator) -> torch.Tensor:
    """
    Returns a random sample of data from the dataloader on the current rank.

    Parameters
    ----------
    dataloader : DataLoader
        Dataloader to sample from (expected to be for the current rank).
    n_samples : int
        Desired number of samples.
    rng : torch.Generator
        PyTorch random number generator.

    Returns
    -------
    torch.Tensor
        Randomly sampled data from this rank.
    """
    chunks, total = [], 0
    for _, batch in enumerate(dataloader):
        data = batch[-1] if isinstance(batch, (list, tuple)) else batch
        chunks.append(data)
        total += data.shape[0]
        if total >= n_samples:
            break
    chunks = torch.cat(chunks, dim=0)
    random_indices = torch.randperm(chunks.shape[0], generator=rng)[:n_samples]
    chunks = chunks[random_indices]
    return chunks


def _assign_lloyd(
    data_chunk: torch.Tensor,
    data_chunk_norms: torch.Tensor,
    centroids: torch.Tensor,
    centroid_norms: torch.Tensor,
    best_dist: torch.Tensor,
    best_ids: torch.Tensor,
    chunk_size_centroids: int,
):
    c_start = 0
    while c_start < centroids.size(0):
        c_end = min(c_start + chunk_size_centroids, centroids.size(0))
        centroid_chunk = centroids[c_start:c_end]
        centroid_chunk_norms = centroid_norms[c_start:c_end]

        dist_chunk = data_chunk_norms.unsqueeze(1) + centroid_chunk_norms.unsqueeze(0)
        dist_chunk = dist_chunk.addmm_(data_chunk, centroid_chunk.t(), alpha=-2.0, beta=1.0)

        local_min_vals, local_min_ids = torch.min(dist_chunk, dim=1)
        improved_mask = local_min_vals < best_dist
        best_dist[improved_mask] = local_min_vals[improved_mask].float()
        best_ids[improved_mask] = c_start + local_min_ids[improved_mask]

        c_start = c_end


class FastKMeans:
    """
    A drop-in replacement for Faiss's Kmeans API, implemented with PyTorch
    double-chunked KMeans under the hood.

    Parameters
    ----------
    d  : int
        Dimensionality of the input features (n_features).
    k  : int
        Number of clusters.
    niter : int, default=20
        Maximum number of iterations.
    tol : float, default=1e-4
        Stopping threshold for centroid movement.
    seed : int, default=0
        Random seed for centroid initialization and (if needed) subsampling.
    chunk_size_centroids : int, default=10,240
        Chunk size along the centroid dimension for assignment/update steps.
    dtype : torch.dtype, default=torch.half
        Data type for the input features and centroids.
    verbose : bool, default=False
        If True, print progress information.
    use_triton : bool, default=True
       Use the fast Triton backend for the assignment/update steps.
    """

    def __init__(
        self,
        d: int,
        k: int,
        niter: int = 25,
        tol: float = 1e-8,
        seed: int = 0,
        chunk_size_centroids: int = 10_240,
        dtype: torch.dtype = torch.half,
        verbose: bool = False,
        use_triton: bool = True,
    ):
        self.d = d
        self.k = k
        self.niter = niter
        self.tol = tol
        self.seed = seed
        self.chunk_size_centroids = chunk_size_centroids
        self.dtype = dtype
        self.verbose = verbose

        self.rng = torch.Generator()
        self.rng.manual_seed(self.seed)

        if use_triton and not HAS_TRITON:
            raise ValueError("Triton is not available. Please install Triton and try again.")
        self.use_triton = use_triton

    @torch.no_grad()
    def fit(self, dataloader: DataLoader, device: torch.device, save_dir: str):
        """
        Fits the KMeans model to the data.

        Parameters
        ----------
        dataloader : DataLoader
            Dataloader to fit the model to.
        device : torch.device
            Device to use for computation.
        save_dir : str
            Directory to save the centroids to.
        """
        rank = dist.get_rank() if dist.is_initialized() else 0
        world_size = dist.get_world_size() if dist.is_initialized() else 1

        random_data = _get_random_data(dataloader, self.k, self.rng).to(device=device, dtype=self.dtype)

        if dist.is_initialized():
            actual_length = random_data.size(0)
            if actual_length < self.k:
                padding = self.k - actual_length
                random_data = torch.cat([random_data, torch.empty(padding, self.d, device=device, dtype=self.dtype)])

            length = torch.tensor([actual_length], device=device, dtype=torch.int64)

            if rank == 0:
                gathered_data = [torch.empty_like(random_data) for _ in range(world_size)]
                all_lengths = [torch.empty_like(length) for _ in range(world_size)]
                dist.gather(random_data, gathered_data, dst=0)
                dist.gather(length, all_lengths, dst=0)
            else:
                dist.gather(random_data, dst=0)
                dist.gather(length, dst=0)

            dist.barrier()

            if rank == 0:
                candidates = torch.cat([gathered_data[i][:all_lengths[i].item()] for i in range(world_size)], dim=0)
                random_indices = torch.randperm(candidates.size(0), generator=self.rng)[:self.k].to(device)
                centroids = candidates[random_indices].contiguous()
            else:
                centroids = torch.empty(self.k, self.d, device=device, dtype=self.dtype)

            dist.broadcast(centroids, src=0)
        else:
            centroids = random_data[:self.k].to(device)

        variances = torch.var(centroids, dim=0)
        _tol = torch.mean(variances) * self.tol

        centroid_norms = torch.empty((self.k,), device=device, dtype=self.dtype)
        best_dist, best_ids = None, None

        for iteration in range(self.niter):
            iteration_start_time = time.time()

            centroid_norms.copy_((centroids ** 2).sum(dim=1))

            cluster_fused_data = torch.zeros((self.k, self.d + 1), device=device, dtype=torch.float32)

            with tqdm(desc=f"Fitting ({iteration + 1}th iteration)", disable=rank != 0, total=len(dataloader)) as pbar:
                for _, batch in enumerate(dataloader):
                    data_chunk = batch[-1] if isinstance(batch, (list, tuple)) else batch
                    data_chunk = data_chunk.to(device, dtype=self.dtype, non_blocking=True)
                    data_chunk_norms = (data_chunk ** 2).sum(dim=1)

                    batch_size = data_chunk.size(0)
                    if best_dist is None or len(best_dist) != batch_size:
                        best_dist = torch.full((batch_size,), float("inf"), device=device, dtype=torch.float32)
                    else:
                        best_dist.fill_(float("inf"))
                    if best_ids is None or len(best_ids) != batch_size:
                        best_ids = torch.zeros((batch_size,), device=device, dtype=torch.long)
                    else:
                        best_ids.fill_(0)

                    if self.use_triton:
                        triton_kmeans(
                            data_chunk=data_chunk,
                            data_chunk_norms=data_chunk_norms,
                            centroids=centroids,
                            centroids_sqnorm=centroid_norms,
                            best_dist=best_dist,
                            best_ids=best_ids,
                        )
                    else:
                        _assign_lloyd(
                            data_chunk=data_chunk,
                            data_chunk_norms=data_chunk_norms,
                            centroids=centroids,
                            centroid_norms=centroid_norms,
                            best_dist=best_dist,
                            best_ids=best_ids,
                            chunk_size_centroids=self.chunk_size_centroids,
                        )

                    cluster_fused_data[:, :-1].index_add_(0, best_ids, data_chunk.float())
                    cluster_fused_data[:, -1].index_add_(0, best_ids, torch.ones_like(best_ids, dtype=torch.float32))

                    pbar.update(1)

            if dist.is_initialized():
                dist.barrier()

                base = self.k // world_size
                extras = self.k % world_size
                sizes = [base + (1 if r < extras else 0) for r in range(world_size)]
                max_size = max(sizes)

                chunks = list(cluster_fused_data.split(sizes, dim=0))
                local_chunk = torch.zeros_like(chunks[rank])
                dist.reduce_scatter(local_chunk, chunks, op=dist.ReduceOp.SUM)

                local_sums = local_chunk[:, :-1]
                local_counts = local_chunk[:, -1]
                local_new_centroids = torch.zeros_like(local_sums, dtype=self.dtype)
                mask = local_counts > 0
                local_new_centroids[mask] = (local_sums[mask] / local_counts[mask].unsqueeze(1)).to(self.dtype)

                empty_ids = (~mask).nonzero(as_tuple=True)[0]
                if len(empty_ids) > 0:
                    random_data = _get_random_data(dataloader, len(empty_ids), self.rng).to(device=device, dtype=self.dtype)
                    local_new_centroids[empty_ids] = random_data

                gathered = [torch.empty(max_size, self.d, device=device, dtype=self.dtype) for _ in range(world_size)]
                dist.all_gather(gathered, local_new_centroids)
                gathered = [g[:s] for g, s in zip(gathered, sizes)]
                new_centroids = torch.cat(gathered, dim=0)

                shift = torch.norm(new_centroids - centroids, dim=1, dtype=torch.float).sum().item()
                centroids.copy_(new_centroids)
            else:
                sums = cluster_fused_data[:, :-1]
                counts = cluster_fused_data[:, -1]
                new_centroids = torch.zeros_like(sums, dtype=self.dtype)
                mask = counts > 0
                new_centroids[mask] = (sums[mask] / counts[mask].unsqueeze(1)).to(self.dtype)

                empty_ids = (~mask).nonzero(as_tuple=True)[0]
                if len(empty_ids) > 0:
                    random_data = _get_random_data(dataloader, len(empty_ids), self.rng).to(device=device, dtype=self.dtype)
                    new_centroids[empty_ids] = random_data

                shift = torch.norm(new_centroids - centroids, dim=1, dtype=torch.float).sum().item()
                centroids.copy_(new_centroids)

            iteration_time = time.time() - iteration_start_time
            if self.verbose and rank == 0:
                print(
                    f"Iteration {iteration + 1}/{self.niter} took {iteration_time:.4f}s, shift: {shift:.6f}"
                )

            if shift < _tol:
                if self.verbose and rank == 0:
                    print(f"Converged after {iteration + 1} iterations (shift: {shift:.6f} < tol: {_tol})")
                break

        if not dist.is_initialized() or rank == 0:
            torch.save(centroids.cpu(), os.path.join(save_dir, "centroids.pt"))

    @torch.no_grad()
    def predict(self, centroids: np.ndarray, dataloader: DataLoader, device: torch.device, save_dir: str):
        """
        Predicts the cluster labels for the data in the dataloader.

        Parameters
        ----------
        centroids : np.ndarray
            Centroids to use for prediction.
        dataloader : DataLoader
            Dataloader to predict the labels for.
        device : torch.device
            Device to use for computation.
        save_dir : str
            Directory to save the labels and distances to.
        """
        centroids_torch = torch.as_tensor(centroids, device=device, dtype=self.dtype)
        centroid_norms = (centroids_torch**2).sum(dim=1)

        mappings = []
        labels = []
        distances = []

        rank = dist.get_rank() if dist.is_initialized() else 0

        best_dist, best_ids = None, None

        with tqdm(desc="Prediction", disable=rank != 0, total=len(dataloader)) as pbar:
            for _, batch in enumerate(dataloader):
                data_chunk = batch[-1] if isinstance(batch, (list, tuple)) else batch
                data_chunk = data_chunk.to(device=device, dtype=self.dtype, non_blocking=True)
                data_chunk_norms = (data_chunk**2).sum(dim=1)

                batch_size = data_chunk.size(0)
                if best_dist is None or len(best_dist) != batch_size:
                    best_dist = torch.full((batch_size,), float("inf"), device=device, dtype=torch.float32)
                else:
                    best_dist.fill_(float("inf"))
                if best_ids is None or len(best_ids) != batch_size:
                    best_ids = torch.zeros((batch_size,), device=device, dtype=torch.long)

                if self.use_triton:
                    triton_kmeans(
                        data_chunk,
                        data_chunk_norms,
                        centroids_torch,
                        centroid_norms,
                        best_ids,
                    )
                else:
                    _assign_lloyd(
                        data_chunk,
                        data_chunk_norms,
                        centroids_torch,
                        centroid_norms,
                        best_dist,
                        best_ids,
                        chunk_size_centroids=self.chunk_size_centroids,
                    )

                distances.append(best_dist.cpu())
                labels.append(best_ids.cpu())

                if isinstance(batch, (list, tuple)) and len(batch) > 1:
                    for mapping in zip(*batch[:-1]):
                        mappings.append(mapping)

                pbar.update(1)

        labels = torch.cat(labels, dim=0)
        distances = torch.cat(distances, dim=0)

        if dist.is_initialized():
            save_dir = os.path.join(save_dir, f"rank_{rank}")
            os.makedirs(save_dir, exist_ok=True)

        torch.save(labels, os.path.join(save_dir, "labels.pt"))
        torch.save(distances, os.path.join(save_dir, "distances.pt"))
        with open(os.path.join(save_dir, "mappings.pkl"), "wb") as f:
            pickle.dump(mappings, f)<|MERGE_RESOLUTION|>--- conflicted
+++ resolved
@@ -1,10 +1,7 @@
-<<<<<<< HEAD
+from __future__ import annotations
+
 import os
 import pickle
-=======
-from __future__ import annotations
-
->>>>>>> b5173ffa
 import time
 
 import torch
